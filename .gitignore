# Python stuff
__pycache__/
*.egg-info
/dist

# pdm
/.pdm-plugins
/.pdm-python
/.pdm-build
/.venv
/pdm.lock
<<<<<<< HEAD

# trace outputs
*.gtkw
*.vcd

# build outputs
build
=======
/overrides.txt

# simulation
*.gtkw
*.vcd
>>>>>>> 654122bb
<|MERGE_RESOLUTION|>--- conflicted
+++ resolved
@@ -9,7 +9,6 @@
 /.pdm-build
 /.venv
 /pdm.lock
-<<<<<<< HEAD
 
 # trace outputs
 *.gtkw
@@ -17,10 +16,4 @@
 
 # build outputs
 build
-=======
-/overrides.txt
-
-# simulation
-*.gtkw
-*.vcd
->>>>>>> 654122bb
+/overrides.txt