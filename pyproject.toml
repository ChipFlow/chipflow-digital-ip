# Project metadata

[project]
name = "chipflow-digital-ip"
dynamic = ["version"]
description = "curated collection of Amaranth cores"
authors = [
    {name = "Myrtle Shah", email = "gatecat@ds0.me" },
]
readme = {file = "README.md", content-type = "text/markdown"}
license-files = [
    "LICENSE*",
    "vendor/*/*/LICEN?E*",
]

requires-python = ">=3.11,<3.14"
dependencies = [
    "amaranth>=0.5,<0.6",
    "chipflow @ git+https://github.com/ChipFlow/chipflow-lib.git",
    "amaranth-soc @ git+https://github.com/amaranth-lang/amaranth-soc",
    "amaranth-stdio @ git+https://github.com/amaranth-lang/amaranth-stdio",
    "minerva @ git+https://github.com/minerva-cpu/minerva",
<<<<<<< HEAD
=======
    "pythondata-misc-usb_ohci @ git+https://github.com/robtaylor/pythondata-misc-usb_ohci@update-spinalhdl",
>>>>>>> 654122bb
]

# Build system configuration

[build-system]
requires = ["pdm-backend"]
build-backend = "pdm.backend"

[tool.pdm.build]
includes = [
    "**/*.py",
    "**/*.v",
    "**/*.yaml"
    ]
source-includes = [
    "**/drivers/*.{c,h,cpp,hpp}"
    ]

[tool.pdm.build.wheel-data]
purelib = [
    {path = "**/drivers/*", relative-to = "."},
]


# Development workflow configuration

[tool.pyright]
reportInvalidTypeForm = false
reportMissingImports = false
reportUnboundVariable = false
reportAttributeAccessIssue = false
reportWildcardImportFromLibrary = false
ignore = [ "tests", "vendor" ]

[tool.ruff.lint]
select = ['E4', 'E7', 'E9', 'F', 'W291', 'W293']
ignore = ['F403', 'F405', 'F841']
exclude = ["vendor/**"]

[tool.pdm.version]
source = "scm"

[tool.pdm.scripts]
test.cmd = "pytest"
test-cov.cmd = "pytest --cov=chipflow-digital-ip cov-report=term"
test-cov-html.cmd = "pytest --cov=chipflow-digital-ip --cov-report=html"
test-docs.cmd = "sphinx-build -b doctest docs/ docs/_build"
lint.composite = ["./tools/license_check.sh", "ruff check"]
doc.cmd = "sphinx-build docs/ docs/_build/"

[dependency-groups]
dev = [
    "ruff>=0.9.2",
    "pytest>=7.2.0",
    "pytest-cov>=0.6",
<<<<<<< HEAD
    "sphinx>=7.0",
=======
    "pyright>=1.1.407",
    "amaranth-stubs>=0.1.1",
>>>>>>> 654122bb
]<|MERGE_RESOLUTION|>--- conflicted
+++ resolved
@@ -20,10 +20,7 @@
     "amaranth-soc @ git+https://github.com/amaranth-lang/amaranth-soc",
     "amaranth-stdio @ git+https://github.com/amaranth-lang/amaranth-stdio",
     "minerva @ git+https://github.com/minerva-cpu/minerva",
-<<<<<<< HEAD
-=======
     "pythondata-misc-usb_ohci @ git+https://github.com/robtaylor/pythondata-misc-usb_ohci@update-spinalhdl",
->>>>>>> 654122bb
 ]
 
 # Build system configuration
@@ -79,10 +76,7 @@
     "ruff>=0.9.2",
     "pytest>=7.2.0",
     "pytest-cov>=0.6",
-<<<<<<< HEAD
     "sphinx>=7.0",
-=======
     "pyright>=1.1.407",
     "amaranth-stubs>=0.1.1",
->>>>>>> 654122bb
 ]